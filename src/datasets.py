import json
import os
import random
from concurrent.futures import ThreadPoolExecutor, as_completed
from copy import deepcopy
from math import ceil
from typing import Callable, Dict, List, Mapping, Optional, Sequence, Tuple, TypeVar

import albumentations as A
import numpy as np
import tifffile
import torch
from albumentations import pytorch as Atorch
from PIL import Image
from torch.utils.data import Dataset

from plot import get_bounding_boxes
from utils import (
    Folders,
    get_coordinates_from_full_image_file_name,
    get_file_base_name,
    is_npy_file,
    is_tif_file,
    read_image,
    read_numpy,
    write_image,
)


class InvalidPathException(Exception):
    """Custom exception raised when an invalid path is encountered."""

    def __init__(self, path: str, type: str = "any"):
        """Raise an exception for an invalid path.

        Args:
            path (str): The invalid path.
            type (str): The type of invalidity, among ["any", "file", "folder"].
        """
        if type == "any":
            message = f"The path {path} (absolute path is {os.path.abspath(path)}) is invalid."
        elif type == "file":
            message = (
                f"The path {path} (absolute path is {os.path.abspath(path)}) is not a valid file."
            )
        elif type == "folder":
            message = (
                f"The path {path} (absolute path is {os.path.abspath(path)}) is not a valid folder."
            )
        else:
            raise ValueError(f'No InvalidPathException for type "{type}" is implemented.')
        super().__init__(message)


def generate_chunks(
    shape: Tuple[int, ...], chunk_size: int, allow_modify_chunk_size: bool
) -> Tuple[List[Tuple[int, ...]], List[int]]:
    if allow_modify_chunk_size:
        chunk_size = ceil(shape[0] / max(round(shape[0] / chunk_size), 1))

    if len(shape) == 1:
        return [(i,) for i in range(0, shape[0], chunk_size)], [chunk_size]

    chunks = []
    for i in range(0, shape[0], chunk_size):
        prev_chunks, prev_chunk_sizes = generate_chunks(
            shape[1:], chunk_size, allow_modify_chunk_size
        )
        for rest in prev_chunks:
            chunks.append((i,) + rest)
        chunk_sizes = [chunk_size]
        chunk_sizes.extend(prev_chunk_sizes)
    return (chunks, chunk_sizes)


def generate_slices(
    shape: Tuple[int, ...], chunk_size: int, allow_modify_chunk_size: bool
) -> List[Tuple[slice, ...]]:
    chunks, chunk_sizes = generate_chunks(
        shape, chunk_size, allow_modify_chunk_size=allow_modify_chunk_size
    )
    slices = [
        tuple(
            slice(i, min(i + real_chunk_size, dim))
            for i, dim, real_chunk_size in zip(chunk_indices, shape, chunk_sizes)
        )
        for chunk_indices in chunks
    ]
    return slices


T = TypeVar("T")


def apply_chunk(
    method: Callable[[np.ndarray], T],
    array: np.ndarray,
    chunk_size: int = 1000,
    allow_modify_chunk_size: bool = True,
) -> List[T]:
    results: List[T] = []

    # Get slices
    slices = generate_slices(
        array.shape, chunk_size, allow_modify_chunk_size=allow_modify_chunk_size
    )

    # Compute method on all chunks
    with ThreadPoolExecutor() as executor:
        futures = [executor.submit(method, array[current_slice]) for current_slice in slices]
        for future in as_completed(futures):
            result = future.result()
            results.append(result)

    return results


def quick_where_chunk(
    array: np.ndarray,
    old_value: float,
    new_value: float,
    in_place: bool,
    chunk_size: int = 1000,
    allow_modify_chunk_size: bool = True,
) -> np.ndarray:
    def process_chunk_where(chunk: np.ndarray):
        chunk[:] = np.where(chunk == old_value, new_value, chunk)

    # Get slices
    slices = generate_slices(
        array.shape, chunk_size, allow_modify_chunk_size=allow_modify_chunk_size
    )

    if not in_place:
        array = np.copy(array)

    # Compute method on all chunks
    with ThreadPoolExecutor() as executor:
        futures = [
            executor.submit(process_chunk_where, array[current_slice]) for current_slice in slices
        ]

        # Wait for all tasks to complete
        for future in as_completed(futures):
            future.result()

    return array


def quick_merge_chunk(
    arrays: List[np.ndarray],
    axis: int = 2,
    memmap_save_path: Optional[str] = None,
    chunk_size: int = 1000,
    allow_modify_chunk_size: bool = True,
) -> np.ndarray:
    for i in range(len(arrays)):
        while arrays[i].ndim < axis:
            arrays[i] = arrays[i][..., np.newaxis]

    channels = sum([array.shape[2] for array in arrays])
    shape = (arrays[0].shape[0], arrays[0].shape[1], channels)
    dtye = arrays[0].dtype
    if memmap_save_path is not None:
        merged_array = np.lib.format.open_memmap(
            memmap_save_path, mode="w+", shape=shape, dtype=dtye
        )
    else:
        merged_array = np.empty(shape)

    def process_chunk_merge(array_slice: Tuple[slice, ...]):
        first_channel = 0
        for array in arrays:
            last_channel = first_channel + array.shape[axis]
            slice_object = tuple(list(array_slice) + [slice(first_channel, last_channel)])
            merged_array[slice_object] = array[array_slice]
            first_channel = last_channel

    # Get slices
    slices = generate_slices(
        merged_array.shape[:-1], chunk_size, allow_modify_chunk_size=allow_modify_chunk_size
    )

    # Compute method on all chunks
    with ThreadPoolExecutor() as executor:
        futures = [executor.submit(process_chunk_merge, current_slice) for current_slice in slices]

        # Wait for all tasks to complete
        for future in as_completed(futures):
            future.result()

    if memmap_save_path is not None:
        merged_array.flush()  # type: ignore
    return merged_array


def quick_normalize_chunk(
    image: np.ndarray,
    mean: np.ndarray,
    std: np.ndarray,
    replace_no_data: bool,
    in_place: bool,
    no_data_new_value: float = 0.0,
    chunk_size: int = 1000,
    allow_modify_chunk_size: bool = True,
) -> np.ndarray:
    # Preprocess the image
    if replace_no_data:
        quick_where_chunk(image, -9999, no_data_new_value, in_place=True)
    if len(image.shape) == 2:
        image = image[..., np.newaxis]

    # Preprocess the mean and std to have the right shape
    channels = image.shape[2]

    def reshape(array: np.ndarray, name: str) -> np.ndarray:
        if len(array.shape) == 0:
            array = np.full((channels,), array.item())
        elif len(array.shape) == 1 and array.shape[0] == 1:
            array = np.full((channels,), array[0].item())
        elif len(array.shape) == 1 and array.shape[0] == channels:
            pass
        else:
            raise ValueError(
                f"Unsupported shape for `{name}`. It should be an array or shape [], [1] or [{channels}]"
            )
        return array.reshape(1, 1, -1)

    mean = reshape(mean, "mean").astype(dtype=image.dtype)
    std = reshape(std, "std").astype(dtype=image.dtype)

    def process_chunk_normalize(chunk: np.ndarray):
        chunk[:] = (chunk[:] - mean) / std

    # Get slices
    slices = generate_slices(
        image.shape, chunk_size, allow_modify_chunk_size=allow_modify_chunk_size
    )

    if not in_place:
        image = np.copy(image)

    # Compute method on all chunks
    with ThreadPoolExecutor() as executor:
        futures = [
            executor.submit(process_chunk_normalize, image[current_slice])
            for current_slice in slices
        ]

        # Wait for all tasks to complete
        for future in as_completed(futures):
            future.result()

    return image


def _compute_channels_mean_std_array(
    image: np.ndarray,
    per_channel: bool,
    replace_no_data: bool,
    no_data_new_value: float = 0.0,
) -> Tuple[np.ndarray, np.ndarray]:
    """Computes the mean and the standard deviation along every channel of the image given as input.

    Args:
        image (np.ndarray): image array of shape (w, h) or (w, h, c).
        per_channel (bool): whether to compute one value for each channel or one for the whole images.
        replace_no_data (bool): whether to replace the NO_DATA values, which are originally equal to -9999,
        before computations.
        no_data_new_value (float, optional): the value replacing NO_DATA (-9999) before computations.
        Defaults to 0.0.

    Returns:
        Tuple[np.ndarray, np.ndarray]: (mean, std), two arrays of shape (c,) if per_channel is
        True and (1,) otherwise. They contain respectively the mean value and the standard deviation.
    """
    if replace_no_data:
        quick_where_chunk(image, -9999, no_data_new_value, in_place=True)
    if len(image.shape) == 2:
        image = image[..., np.newaxis]

    axis = (0, 1) if per_channel else (0, 1, 2)
    dtype = image.dtype if np.issubdtype(image.dtype, np.floating) else np.float32

    def compute_chunk_mean_std(image_chunk: np.ndarray) -> Tuple[np.ndarray, np.ndarray]:
        image_chunk = image_chunk.astype(dtype)
        return np.mean(image_chunk, axis=axis), np.std(image_chunk, axis=axis)

    results = apply_chunk(compute_chunk_mean_std, image)
    means = [result[0] for result in results]
    stds = [result[1] for result in results]

    mean = np.mean(means, axis=0).reshape(-1)
    std = np.mean(stds, axis=0).reshape(-1)
    return mean, std


def _compute_channels_mean_and_std_file(
    file_path: str,
    per_channel: bool,
    replace_no_data: bool,
    no_data_new_value: float = 0.0,
) -> Tuple[np.ndarray, np.ndarray]:
    """Computes the mean and the standard deviation along every channel of the image given as input.

    Args:
        file_path (str): path to the image.
        per_channel (bool): whether to compute one value for each channel or one for the whole images.
        replace_no_data (bool): whether to replace the NO_DATA values, which are originally equal to -9999,
        before computations.
        no_data_new_value (float, optional): the value replacing NO_DATA (-9999) before computations.
        Defaults to 0.0.

    Raises:
        InvalidPathException: if the input path is not a file.

    Returns:
        Tuple[np.ndarray, np.ndarray]: (mean, std), two arrays of shape (c,) if per_channel is
        True and (1,) otherwise. They contain respectively the mean value and the standard deviation.
    """
    if not os.path.isfile(file_path):
        raise InvalidPathException(file_path, "file")
    if is_tif_file(file_path):
        image = tifffile.imread(file_path)
    elif is_npy_file(file_path):
        image = read_numpy(file_path, mode="r+")
    else:
        image = np.array(Image.open(file_path))
    return _compute_channels_mean_std_array(image, per_channel, replace_no_data, no_data_new_value)


def compute_mean_and_std(
    array_or_file_or_folder_path: str | np.ndarray,
    per_channel: bool,
    replace_no_data: bool,
    no_data_new_value: float = 0.0,
) -> Tuple[np.ndarray, np.ndarray]:
    """Computes the mean and the standard deviation along every channel of the image(s) given as input
    (either as one file or a directory containing multiple files).

    Args:
        array_or_file_or_folder_path (str | np.ndarray): path to the image or the folder of images or
        Torch tensor.
        per_channel (bool): whether to compute one value for each channel or one for the whole images.
        replace_no_data (bool): whether to replace the NO_DATA values, which are originally equal to -9999,
        before computations.
        no_data_new_value (float, optional): the value replacing NO_DATA (-9999) before computations.
        Defaults to 0.0.

    Raises:
        InvalidPathException: if the input path is neither a file, nor a directory.

    Returns:
        Tuple[np.ndarray, np.ndarray]: (mean, std), two arrays of shape (c,) if per_channel is
        True and (1,) otherwise. They contain respectively the mean value and the standard deviation.
    """
    if isinstance(array_or_file_or_folder_path, np.ndarray):
        array = array_or_file_or_folder_path
        return _compute_channels_mean_std_array(
            array, per_channel, replace_no_data, no_data_new_value
        )

    if os.path.isfile(array_or_file_or_folder_path):
        file_path = array_or_file_or_folder_path
        return _compute_channels_mean_and_std_file(
            file_path, per_channel, replace_no_data, no_data_new_value
        )

    if os.path.isdir(array_or_file_or_folder_path):
        means = []
        stds = []
        folder_path = array_or_file_or_folder_path
        for file_name in os.listdir(folder_path):
            file_path = os.path.join(folder_path, file_name)
            mean, std = _compute_channels_mean_and_std_file(
                file_path, per_channel, replace_no_data, no_data_new_value
            )
            means.append(mean)
            stds.append(std)
        mean_mean = np.mean(means, axis=0)
        mean_std = np.mean(stds, axis=0)
        return mean_mean, mean_std

    raise Exception("The first argument should be a np.ndarray or a path to a file or a folder.")


def normalize(
    image: np.ndarray,
    mean: np.ndarray,
    std: np.ndarray,
    replace_no_data: bool,
    no_data_new_value: float = 0.0,
) -> np.ndarray:
    """Normalizes the image given as input.

    Args:
        image (np.ndarray): the image to normalize with c channels. Must be of shape (w, h) or (c, w, h).
        mean (np.ndarray): the mean to normalize with. Must be of shape (), (1) or (c).
        std (np.ndarray): the standard deviation to normalize with. Must be of shape (), (1) or (c).
        replace_no_data (bool): whether to replace the NO_DATA values, which are originally equal to -9999,
        before normalization.
        no_data_new_value (float, optional): the value replacing NO_DATA (-9999) before computations.
        Defaults to 0.0.

    Returns:
        np.ndarray: the normalized image.
    """
    if replace_no_data:
        quick_where_chunk(image, -9999, no_data_new_value, in_place=True)
    if len(image.shape) == 2:
        image = image[..., np.newaxis]

    channels = image.shape[2]

    def reshape(array: np.ndarray, name: str) -> np.ndarray:
        if len(array.shape) == 0:
            array = np.full((channels,), array.item())
        elif len(array.shape) == 1 and array.shape[0] == 1:
            array = np.full((channels,), array[0].item())
        elif len(array.shape) == 1 and array.shape[0] == channels:
            pass
        else:
            raise ValueError(
                f"Unsupported shape for `{name}`. It should be an array or shape [], [1] or [{channels}]"
            )
        return array.reshape(1, 1, -1)

    mean = reshape(mean, "mean").astype(dtype=image.dtype)
    std = reshape(std, "std").astype(dtype=image.dtype)

    return (image - mean) / std


def normalize_file(
    image_path: str,
    output_path: str,
    mean: np.ndarray,
    std: np.ndarray,
    chm: bool,
    no_data_new_value: float = 0.0,
) -> None:
    image = read_image(image_path, chm, mode="c")
    replace_no_data = chm
    normalized_image = normalize(
        image,
        mean=mean,
        std=std,
        replace_no_data=replace_no_data,
        no_data_new_value=no_data_new_value,
    )
    write_image(normalized_image, chm=chm, save_path=output_path)


def denormalize(image: torch.Tensor, mean: torch.Tensor, std: torch.Tensor) -> torch.Tensor:
    if len(image.shape) == 2:
        image = image.unsqueeze(0)

    channels = image.shape[0]

    def reshape(tensor: torch.Tensor, name: str) -> torch.Tensor:
        if len(tensor.shape) == 0:
            tensor = torch.full((channels,), tensor.item())
        elif len(tensor.shape) == 1 and tensor.shape[0] == 1:
            tensor = torch.full((channels,), tensor[0].item())
        elif len(tensor.shape) == 1 and tensor.shape[0] == channels:
            pass
        else:
            raise ValueError(
                f"Unsupported shape for `{name}`. It should be a tensor or shape [], [1] or [{channels}]"
            )
        return tensor.view(-1, 1, 1)

    mean = reshape(mean, "mean").to(image.dtype)
    std = reshape(std, "std").to(image.dtype)

    return std * image + mean


class TreeDataset(Dataset):
    """Tree dataset."""

    def __init__(
        self,
        files_paths_list: List[Dict[str, str]],
        labels_to_index: Dict[str, int],
        labels_transformation_drop_rgb: Mapping[str, str | None],
        labels_transformation_drop_chm: Mapping[str, str | None],
        proba_drop_rgb: float = 0.0,
        proba_drop_chm: float = 0.0,
        dismissed_classes: List[str] = [],
        transform_spatial: A.Compose | None = None,
        transform_pixel_rgb: A.Compose | None = None,
        transform_pixel_chm: A.Compose | None = None,
        no_data_new_value: float = -5.0,
    ) -> None:
        """A dataset holding the necessary data for training a model on bounding boxes with
        RGB and CHM data.

        Args:
            files_paths_list (List[Dict[str, str]]): list of dictionaries containing the paths to
            RGB, CHM and annotations.
            labels_to_index (Dict[str, int]): dictionary associating a label name with an index.
            labels_transformation_drop_rgb (Mapping[str, str | None]): indicates the
            labels that change to another label if the RGB image is dropped. Is mandatory if
            proba_drop_rgb > 0.
            labels_transformation_drop_chm (Mapping[str, str | None]): indicates the
            labels that change to another label if the CHM image is dropped. Is mandatory if
            proba_drop_chm > 0.
            proba_drop_rgb (float, optional): probability to drop the RGB image and replace it by a
            tensor of zeros. Default to 0.0.
            proba_drop_chm (float, optional): probability to drop the CHM image and replace it by a
            tensor of zeros. Default to 0.0.
            dismissed_classes (List[str], optional): list of classes for which the bounding boxes
            are ignored. Defaults to [].
            transform_spatial (Callable | None, optional): spatial augmentations applied to CHM and
            RGB images. Defaults to None.
            transform_pixel_rgb (Callable | None, optional): pixel augmentations applied to RGB
            images. Defaults to None.
            transform_pixel_chm (Callable | None, optional): pixel augmentations applied to CHM
            images. Defaults to None.
            no_data_new_value (float): value replacing NO_DATA (-9999) before normalizing images.
        """

        assert (
            0.0 <= proba_drop_rgb <= 1.0
        ), f"proba_drop_rgb must be between 0 and 1: {proba_drop_rgb} is wrong."
        assert (
            0.0 <= proba_drop_chm <= 1.0
        ), f"proba_drop_rgb must be between 0 and 1: {proba_drop_chm} is wrong."
        assert (
            0.0 <= proba_drop_rgb + proba_drop_chm <= 1.0
        ), f"(proba_drop_rgb + proba_drop_chm) must be between 0 and 1: {proba_drop_rgb + proba_drop_chm} is wrong."
        assert (
            proba_drop_rgb == 0.0 or labels_transformation_drop_rgb is not None
        ), "If (proba_drop_rgb > 0.0), then labels_transformation_drop_rgb must be a dictionary."
        assert (
            proba_drop_chm == 0.0 or labels_transformation_drop_chm is not None
        ), "If (proba_drop_chm > 0.0), then labels_transformation_drop_chm must be a dictionary."

        self.files_paths_list = files_paths_list
        self.bboxes: List[List[List[float]]] = []
        self.labels: List[List[int]] = []
        for i, files_dict in enumerate(files_paths_list):
            annotations_file_path = files_dict["annotations"]
            bboxes, labels = get_bounding_boxes(annotations_file_path, dismissed_classes)
            self.bboxes.append([bbox.as_list() for bbox in bboxes])
            self.labels.append([labels_to_index[label] for label in labels])

        self.labels_to_index = labels_to_index
        self.labels_to_str = {value: key for key, value in self.labels_to_index.items()}

        self.proba_drop_rgb = proba_drop_rgb
        self.labels_transformation_drop_rgb = labels_transformation_drop_rgb
        self.proba_drop_chm = proba_drop_chm
        self.labels_transformation_drop_chm = labels_transformation_drop_chm

        self.transform_spatial = transform_spatial
        self.transform_pixel_rgb = transform_pixel_rgb
        self.transform_pixel_chm = transform_pixel_chm

        self.no_data_new_value = no_data_new_value

        self._init_channels_count()

    def _init_channels_count(self):
        if len(self) == 0:
            self.rgb_channels = 0
            self.chm_channels = 0
            return

        files_paths = self.files_paths_list[0]
        if "rgb_cir" in files_paths.keys():
            rgb_path = files_paths["rgb_cir"]
            image_rgb = read_image(rgb_path, mode="c", chm=False)
            self.rgb_channels = image_rgb.shape[2]
            self.use_rgb = True
        else:
            assert self.proba_drop_rgb == 0.0, "If RGB is not used, proba_drop_rgb should be 0."
            self.rgb_channels = 0
            self.use_rgb = False

        if "chm" in files_paths.keys():
            chm_path = files_paths["chm"]
            image_chm = read_image(chm_path, mode="c", chm=True)
            self.chm_channels = image_chm.shape[2]
            self.use_chm = True
        else:
            assert self.proba_drop_chm == 0.0, "If CHM is not used, proba_drop_chm should be 0."
            self.chm_channels = 0
            self.use_chm = False

    def __len__(self) -> int:
        return len(self.files_paths_list)

    def random_chm_rgb_drop(
        self,
        image_rgb: np.ndarray | None,
        image_chm: np.ndarray | None,
        bboxes: List[List[float]],
        labels: List[int],
    ) -> Tuple[np.ndarray | None, np.ndarray | None, List[List[float]], List[int]]:
        """Randomly drops the RGB or the CHM image with probabilities specified during
        initialization. The bounding boxes labels are modified accordingly.

        Args:
            image_rgb (np.ndarray | None): RGB image.
            image_chm (np.ndarray | None): CHM image
            bboxes (List[List[float]]): bounding boxes.
            labels (List[int]): class labels.

        Raises:
            TypeError: if self.labels_transformation_drop_rgb is None but the methods wants to drop
            RGB.
            TypeError: if self.labels_transformation_drop_chm is None but the methods wants to drop
            CHM.

        Returns:
            Tuple[np.ndarray | None, np.ndarray | None, List[List[float]], List[int]]: (RGB image,
            CHM image, bounding boxes, class labels) after modification.
        """
        random_val = random.random()
        if random_val < self.proba_drop_rgb or not self.use_rgb:
            # Drop RGB
            if self.labels_transformation_drop_rgb is None:
                raise TypeError("self.labels_transformation_drop_rgb shouldn't be None here.")
            if image_rgb is not None:
                image_rgb = np.zeros_like(image_rgb)
            # Replace the labels
            drop: List[int] = []
            for i, label in enumerate(labels):
                label_str = self.labels_to_str[label]
                new_label_str = self.labels_transformation_drop_rgb[label_str]
                if new_label_str is None:
                    drop.append(i)
                else:
                    new_label = self.labels_to_index[new_label_str]
                    labels[i] = new_label
            # Remove the bounding boxes to drop
            for idx in reversed(drop):
                bboxes.pop(idx)
                labels.pop(idx)

        elif random_val < self.proba_drop_rgb + self.proba_drop_chm or not self.use_chm:
            # Drop CHM
            if self.labels_transformation_drop_chm is None:
                raise TypeError("self.labels_transformation_drop_chm shouldn't be None here.")
            if image_chm is not None:
                image_chm = np.zeros_like(image_chm)
            # Replace the labels
            drop: List[int] = []
            for i, label in enumerate(labels):
                label_str = self.labels_to_str[label]
                new_label_str = self.labels_transformation_drop_chm[label_str]
                if new_label_str is None:
                    drop.append(i)
                else:
                    new_label = self.labels_to_index[new_label_str]
                    labels[i] = new_label
            # Remove the bounding boxes to drop
            for idx in reversed(drop):
                bboxes.pop(idx)
                labels.pop(idx)
        return image_rgb, image_chm, bboxes, labels

    def get_not_normalized(self, idx: int) -> Dict[str, torch.Tensor]:
        # Read the images
        files_paths = self.files_paths_list[idx]
        if self.use_rgb:
            rgb_path = files_paths["rgb_cir"]
            image_rgb = read_image(rgb_path, chm=False, mode="c")
        else:
            image_rgb = None

        if self.use_chm:
            chm_path = files_paths["chm"]
            image_chm = read_image(chm_path, chm=True, mode="c")
        else:
            image_chm = None

        # Get bboxes and labels
        bboxes = deepcopy(self.bboxes[idx])
        labels = deepcopy(self.labels[idx])

        # Apply the spatial transform to the two images, bboxes and labels
        input_data = {"bboxes": bboxes, "class_labels": labels}
        if image_rgb is not None:
            input_data["image_rgb"] = image_rgb
        if image_chm is not None:
            input_data["image_chm"] = image_chm

        if self.transform_spatial is not None:
            transformed_spatial = self.transform_spatial(**input_data)

            bboxes = transformed_spatial["bboxes"]
            labels = transformed_spatial["class_labels"]

            if image_rgb is not None:
                image_rgb = transformed_spatial["image_rgb"]
            if image_chm is not None:
                image_chm = transformed_spatial["image_chm"]

        # Apply the pixel transform the to RGB image
        if image_rgb is not None and self.transform_pixel_rgb is not None:
            transformed = self.transform_pixel_rgb(image=image_rgb)
            image_rgb = transformed["image"]

        # Apply the pixel transform the to CHM image
        if image_chm is not None and self.transform_pixel_chm is not None:
            transformed = self.transform_pixel_chm(image=image_chm)
            image_chm = transformed["image"]

        image_rgb, image_chm, bboxes, labels = self.random_chm_rgb_drop(
            image_rgb, image_chm, bboxes, labels
        )

        to_tensor = Atorch.ToTensorV2()
        image_rgb_tensor = (
            to_tensor(image=image_rgb)["image"].to(torch.float32) if image_rgb is not None else None
        )
        image_chm_tensor = (
            to_tensor(image=image_chm)["image"].to(torch.float32) if image_chm is not None else None
        )

        sample = {
            "image_rgb": image_rgb_tensor,
            "image_chm": image_chm_tensor,
            "bboxes": torch.tensor(bboxes).to(torch.float32),
            "labels": torch.tensor(labels),
            "image_index": idx,
        }
        return sample

    def __getitem__(self, idx: int):
        sample = self.get_not_normalized(idx)
        return sample

    def get_rgb_image(self, idx: int) -> np.ndarray | None:
        """Returns the RGB image corresponding to the index.

        Args:
            idx (int): index of the data.

        Returns:
            np.ndarray: RGB image.
        """
        files_paths = self.files_paths_list[idx]
        if self.use_rgb:
            rgb_path = files_paths["rgb_cir"]
            image_rgb = read_image(rgb_path, chm=False, mode="c")
        else:
            image_rgb = None
        return image_rgb

    def get_chm_image(self, idx: int) -> np.ndarray | None:
        """Returns the CHM image corresponding to the index.

        Args:
            idx (int): index of the data.

        Returns:
            np.ndarray: CHM image.
        """
        files_paths = self.files_paths_list[idx]
        if self.use_chm:
            chm_path = files_paths["chm"]
            image_chm = read_image(chm_path, chm=True, mode="c")
        else:
            image_chm = None
        return image_chm

    def get_full_coords_name(self, idx: int) -> str:
        """Returns the full coordinates name of the data corresponding to the image.

        Args:
            idx (int): index of the data.

        Returns:
            str: full coordinates name (with full image coordinates and cropped pixels).
        """
        full_image_name = self.get_full_image_name(idx)
        full_image_coords = get_coordinates_from_full_image_file_name(full_image_name)
        coord_name = self.get_cropped_coords_name(idx)
        return "_".join([str(full_image_coords[0]), str(full_image_coords[1]), coord_name])

    def get_cropped_coords_name(self, idx: int) -> str:
        """Return the pixel coordinates name of the data.

        Args:
            idx (int): index of the data.

        Returns:
            str: pixel coordinates name of the data.
        """
        files_paths = self.files_paths_list[idx]
        rgb_path = files_paths["annotations"]
        coord_name = get_file_base_name(rgb_path)
        return coord_name

    def get_full_image_name(self, idx: int) -> str:
        """Returns the name of the full image from which the data comes.

        Args:
            idx (int): index of the data.

        Returns:
            str: name of the full image (without any extension).
        """
        files_paths = self.files_paths_list[idx]
        rgb_path = files_paths["annotations"]
        full_image_name = os.path.basename(os.path.dirname(rgb_path))
        return full_image_name


def get_all_files_iteratively(folder_path: str) -> List[str]:
    """Finds iteratively all the files below the input folder.

    Args:
        folder_path (str): folder to look into.

    Returns:
        List[str]: the list of all the files.
    """
    all_files = []
    for dirpath, dirnames, filenames in os.walk(folder_path):
        for filename in filenames:
            all_files.append(os.path.join(dirpath, filename))
    return sorted(all_files, key=lambda file: os.path.basename(file))


def split_files_into_lists(
    folder_path: str,
    sets_ratios: Sequence[int | float],
    sets_names: List[str],
    random_seed: int | None = None,
) -> Dict[str, List[str]]:
    """Splits files in a folder into multiple lists based on specified ratios.

    Args:
        folder_path (str): path to the folder containing the files.
        sets_ratios (List[int | float]): the proportions for each list.
        sets_names (List[str]): the keys for the dictionary
        random_seed (int | None, optional): a seed for the randomization. Defaults to None.

    Returns:
        Dict[str, List[str]]: a dictionary where each key from the input names is linked
        with a list of files.
    """
    files = get_all_files_iteratively(folder_path)
    total_ratio = sum(sets_ratios)
    ratios = [r / total_ratio for r in sets_ratios]

    if random_seed is not None:
        random.seed(random_seed)
    random.shuffle(files)
    split_indices = [0] * (len(ratios) + 1)
    split_indices[-1] = len(files)
    sum_ratios = 0.0
    for i in range(len(ratios) - 1):
        sum_ratios += ratios[i]
        split_indices[i + 1] = int(round(len(files) * (sum_ratios)))

    files_dict = {}
    for i in range(len(ratios)):
        files_dict[sets_names[i]] = files[split_indices[i] : split_indices[i + 1]]

    return files_dict


def create_and_save_splitted_datasets(
    rgb_cir_folder_path: str | None,
    chm_folder_path: str | None,
    annotations_folder_path: str,
    sets_ratios: Sequence[int | float],
    sets_names: List[str],
    save_path: str,
    random_seed: int | None = None,
) -> None:
    files_dict = split_files_into_lists(
        folder_path=annotations_folder_path,
        sets_ratios=sets_ratios,
        sets_names=sets_names,
        random_seed=random_seed,
    )
    all_files_dict = {}
    for set_name, set_files in files_dict.items():
        all_files_dict[set_name] = []
        for annotations_file in set_files:
            new_dict = {"annotations": annotations_file}

            if rgb_cir_folder_path is not None:
                rgb_cir_file = annotations_file.replace(
                    annotations_folder_path, rgb_cir_folder_path
                ).replace(".json", ".npy")
                new_dict["rgb_cir"] = rgb_cir_file

            if chm_folder_path is not None:
                chm_file = annotations_file.replace(
                    annotations_folder_path, chm_folder_path
                ).replace(".json", ".npy")
                new_dict["chm"] = chm_file

            all_files_dict[set_name].append(new_dict)

    with open(save_path, "w") as f:
        json.dump(all_files_dict, f)


def create_and_save_splitted_datasets_basis(
    annotations_folder_path: str,
    sets_ratios: Sequence[int | float],
    sets_names: List[str],
    save_path: str,
) -> None:
    files_dict = split_files_into_lists(
        folder_path=annotations_folder_path,
        sets_ratios=sets_ratios,
        sets_names=sets_names,
        random_seed=0,
    )
    all_files_dict = {}

    def keep_path_end(file_path: str) -> str:
        file_name = os.path.basename(file_path)
        parent_dir = os.path.basename(os.path.dirname(file_path))
        return os.path.join(parent_dir, file_name)

    for set_name, set_files in files_dict.items():
        all_files_dict[set_name] = list(map(keep_path_end, set_files))

    with open(save_path, "w") as f:
        json.dump(all_files_dict, f)


def create_and_save_dataset_splitted_datasets_from_basis(
    data_folder_path: str,
    use_rgb_cir: bool,
    use_chm: bool,
<<<<<<< HEAD
    data_split_files_path: str,
=======
    annotations_folder_path: str,
>>>>>>> 55e756a6
    parts_repartion: Dict[str, str],
    save_path: str,
) -> None:

<<<<<<< HEAD
=======
    data_split_files_path = os.path.join(Folders.DATA.value, "data_split_experiences.json")
>>>>>>> 55e756a6
    with open(data_split_files_path, "r") as f:
        data_split_files = json.load(f)

    # Put the base splits in the right datasets
    train_val_test_split = {"training": [], "validation": [], "test": []}
    for data_split_key, files in data_split_files.items():
        for dataset_key in train_val_test_split.keys():
            if data_split_key in parts_repartion[dataset_key]:
                train_val_test_split[dataset_key].extend(files)
                break

    # Create all the full paths
    all_files_dict = {}
<<<<<<< HEAD
    for dataset_key, files in train_val_test_split.items():
=======
    for dataset_key, files in train_val_test_split.values():
>>>>>>> 55e756a6
        all_files_dict[dataset_key] = []
        for annotations_file in files:
            annotations_file = os.path.join(data_folder_path, "annotations", annotations_file)
            new_dict = {"annotations": annotations_file}

            if use_rgb_cir:
                rgb_cir_file = annotations_file.replace("annotations", "rgb_cir").replace(
                    ".json", ".npy"
                )
                new_dict["rgb_cir"] = rgb_cir_file

            if use_chm is not None:
                chm_file = annotations_file.replace("annotations", "chm").replace(".json", ".npy")
                new_dict["chm"] = chm_file

            all_files_dict[dataset_key].append(new_dict)

    with open(save_path, "w") as f:
        json.dump(all_files_dict, f)


def load_tree_datasets_from_split(
    data_split_file_path: str,
    labels_to_index: Dict[str, int],
    transform_spatial_training: A.Compose | None,
    transform_pixel_rgb_training: A.Compose | None,
    transform_pixel_chm_training: A.Compose | None,
    labels_transformation_drop_rgb: Mapping[str, str | None],
    labels_transformation_drop_chm: Mapping[str, str | None],
    proba_drop_rgb: float = 0.0,
    proba_drop_chm: float = 0.0,
    dismissed_classes: List[str] = [],
    no_data_new_value: float = -5.0,
) -> Dict[str, TreeDataset]:
    with open(data_split_file_path, "r") as f:
        data_split = json.load(f)

    tree_datasets = {}
    tree_datasets["training"] = TreeDataset(
        data_split["training"],
        labels_to_index=labels_to_index,
        proba_drop_rgb=proba_drop_rgb,
        labels_transformation_drop_rgb=labels_transformation_drop_rgb,
        proba_drop_chm=proba_drop_chm,
        labels_transformation_drop_chm=labels_transformation_drop_chm,
        dismissed_classes=dismissed_classes,
        transform_spatial=transform_spatial_training,
        transform_pixel_rgb=transform_pixel_rgb_training,
        transform_pixel_chm=transform_pixel_chm_training,
        no_data_new_value=no_data_new_value,
    )

    tree_datasets["validation"] = TreeDataset(
        data_split["validation"],
        labels_to_index=labels_to_index,
        proba_drop_rgb=0.0,
        labels_transformation_drop_rgb=labels_transformation_drop_rgb,
        proba_drop_chm=0.0,
        labels_transformation_drop_chm=labels_transformation_drop_chm,
        dismissed_classes=dismissed_classes,
        transform_spatial=None,
        transform_pixel_rgb=None,
        transform_pixel_chm=None,
        no_data_new_value=no_data_new_value,
    )

    if "test" in data_split:
        test_data = data_split["test"]
    else:
        test_data = data_split["validation"]

    tree_datasets["test"] = TreeDataset(
        test_data,
        labels_to_index=labels_to_index,
        proba_drop_rgb=0.0,
        labels_transformation_drop_rgb=labels_transformation_drop_rgb,
        proba_drop_chm=0.0,
        labels_transformation_drop_chm=labels_transformation_drop_chm,
        dismissed_classes=dismissed_classes,
        transform_spatial=None,
        transform_pixel_rgb=None,
        transform_pixel_chm=None,
        no_data_new_value=no_data_new_value,
    )

    return tree_datasets<|MERGE_RESOLUTION|>--- conflicted
+++ resolved
@@ -16,6 +16,7 @@
 
 from plot import get_bounding_boxes
 from utils import (
+    Folders,
     Folders,
     get_coordinates_from_full_image_file_name,
     get_file_base_name,
@@ -890,7 +891,11 @@
             if rgb_cir_folder_path is not None:
                 rgb_cir_file = annotations_file.replace(
                     annotations_folder_path, rgb_cir_folder_path
+            if rgb_cir_folder_path is not None:
+                rgb_cir_file = annotations_file.replace(
+                    annotations_folder_path, rgb_cir_folder_path
                 ).replace(".json", ".npy")
+                new_dict["rgb_cir"] = rgb_cir_file
                 new_dict["rgb_cir"] = rgb_cir_file
 
             if chm_folder_path is not None:
@@ -935,19 +940,11 @@
     data_folder_path: str,
     use_rgb_cir: bool,
     use_chm: bool,
-<<<<<<< HEAD
     data_split_files_path: str,
-=======
-    annotations_folder_path: str,
->>>>>>> 55e756a6
     parts_repartion: Dict[str, str],
     save_path: str,
 ) -> None:
 
-<<<<<<< HEAD
-=======
-    data_split_files_path = os.path.join(Folders.DATA.value, "data_split_experiences.json")
->>>>>>> 55e756a6
     with open(data_split_files_path, "r") as f:
         data_split_files = json.load(f)
 
@@ -961,11 +958,7 @@
 
     # Create all the full paths
     all_files_dict = {}
-<<<<<<< HEAD
     for dataset_key, files in train_val_test_split.items():
-=======
-    for dataset_key, files in train_val_test_split.values():
->>>>>>> 55e756a6
         all_files_dict[dataset_key] = []
         for annotations_file in files:
             annotations_file = os.path.join(data_folder_path, "annotations", annotations_file)
